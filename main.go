--- conflicted
+++ resolved
@@ -16,15 +16,11 @@
 
 import (
 	"flag"
-<<<<<<< HEAD
-	"os"
-=======
 	"io"
 	"os"
 	"os/signal"
 	"syscall"
 	"time"
->>>>>>> 84e0b978
 
 	"github.com/rakyll/drivefuse/auth"
 	"github.com/rakyll/drivefuse/blob"
@@ -54,7 +50,6 @@
 func main() {
 	flag.Parse()
 
-<<<<<<< HEAD
 	cfg := config.NewConfig(*flagDataDir)
 	err := cfg.Setup()
 	if err != nil {
@@ -67,12 +62,9 @@
 	}
 
 	err = cfg.Load()
-=======
 	shutdownChan := make(chan io.Closer, 1)
 	go gracefullyShutDown(shutdownChan)
 
-	cfg, err := config.New(*flagDataPath)
->>>>>>> 84e0b978
 	if err != nil {
 		logger.F("Did you mean --wizard? Error reading configuration.", err)
 	}
